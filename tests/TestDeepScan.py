# vim: ts=4:sw=4:expandtab
# -*- coding: UTF-8 -*-

# BleachBit
# Copyright (C) 2008-2016 Andrew Ziem
# https://www.bleachbit.org
#
# This program is free software: you can redistribute it and/or modify
# it under the terms of the GNU General Public License as published by
# the Free Software Foundation, either version 3 of the License, or
# (at your option) any later version.
#
# This program is distributed in the hope that it will be useful,
# but WITHOUT ANY WARRANTY; without even the implied warranty of
# MERCHANTABILITY or FITNESS FOR A PARTICULAR PURPOSE.  See the
# GNU General Public License for more details.
#
# You should have received a copy of the GNU General Public License
# along with this program.  If not, see <http://www.gnu.org/licenses/>.


"""
Test case for module DeepScan
"""


import os
import shutil
import sys
import tempfile
import unittest

import common

sys.path.append('.')
from bleachbit.DeepScan import DeepScan
from bleachbit.Common import expanduser


class DeepScanTestCase(unittest.TestCase):

    """Test Case for module DeepScan"""

    def _test_encoding(self, fn):
        """Test encoding"""

        tempd = tempfile.mkdtemp(prefix='bleachbit-test-deepscan')
        self.assert_(os.path.exists(tempd))

        fullpath = os.path.join(tempd, fn)
        common.touch_file(fullpath)

        ds = DeepScan()
        ds.add_search(tempd, '^%s$' % fn)
        found = False
        for ret in ds.scan():
            if True == ret:
                continue
            self.assert_(ret == fullpath)
            found = True
        self.assert_(found, "Did not find '%s'" % fullpath)

        os.unlink(fullpath)
        self.assert_(not os.path.exists(fullpath))
        os.rmdir(tempd)
        self.assert_(not os.path.exists(tempd))

    def test_encoding(self):
        """Test encoding"""
        tests = ('äöüßÄÖÜ',
                 "עִבְרִית")

        for test in tests:
            self._test_encoding(test)

    def test_DeepScan(self):
        """Unit test for class DeepScan.  Preview real files."""
        ds = DeepScan()
        path = expanduser('~')
        ds.add_search(path, '^Makefile$')
        ds.add_search(path, '~$')
        ds.add_search(path, 'bak$')
        ds.add_search(path, '^Thumbs.db$')
        ds.add_search(path, '^Thumbs.db:encryptable$')
        for ret in ds.scan():
            if True == ret:
                # it's yielding control to the GTK idle loop
                continue
            self.assert_(isinstance(ret, (str, unicode)),
                         "Expecting string but got '%s' (%s)" %
                         (ret, str(type(ret))))
            self.assert_(os.path.lexists(ret))

    def test_delete(self):
        """Delete files in a test environment"""

        # make some files
<<<<<<< HEAD
        base = tempfile.mkdtemp(prefix='bleachbit-deepscan-test')
=======
        base = expanduser('~/bleachbit-deepscan-test')
        if os.path.exists(base):
            shutil.rmtree(base)
        os.mkdir(base)
>>>>>>> 7f0ca47c
        f_del1 = os.path.join(base, 'foo.txt.bbtestbak')
        open(f_del1, 'w').close()
        f_keep = os.path.join(base, 'foo.txt')
        open(f_keep, 'w').close()
        subdir = os.path.join(base, 'sub')
        os.mkdir(subdir)
        f_del2 = os.path.join(base, 'sub/bar.ini.bbtestbak')
        open(f_del2, 'w').close()

        # sanity check
        self.assert_(os.path.exists(f_del1))
        self.assert_(os.path.exists(f_keep))
        self.assert_(os.path.exists(f_del2))

        # run deep scan
        astr = '<action command="delete" search="deep" regex="\.bbtestbak$" cache="false" path="%s"/>' % base
        import TestCleaner
        cleaner = TestCleaner.action_to_cleaner(astr)
        from bleachbit.Worker import backends, Worker
        backends['test'] = cleaner
        operations = {'test': ['option1']}
        from bleachbit import CLI
        ui = CLI.CliCallback()
        worker = Worker(ui, True, operations)
        run = worker.run()
        while run.next():
            pass

        # validate results

        self.assertFalse(os.path.exists(f_del1))
        self.assert_(os.path.exists(f_keep))
        self.assertFalse(os.path.exists(f_del2))

        # clean up
        shutil.rmtree(base)


def suite():
    return unittest.makeSuite(DeepScanTestCase)


if __name__ == '__main__':
    unittest.main()<|MERGE_RESOLUTION|>--- conflicted
+++ resolved
@@ -95,14 +95,7 @@
         """Delete files in a test environment"""
 
         # make some files
-<<<<<<< HEAD
         base = tempfile.mkdtemp(prefix='bleachbit-deepscan-test')
-=======
-        base = expanduser('~/bleachbit-deepscan-test')
-        if os.path.exists(base):
-            shutil.rmtree(base)
-        os.mkdir(base)
->>>>>>> 7f0ca47c
         f_del1 = os.path.join(base, 'foo.txt.bbtestbak')
         open(f_del1, 'w').close()
         f_keep = os.path.join(base, 'foo.txt')
