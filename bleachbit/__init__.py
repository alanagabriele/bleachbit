# vim: ts=4:sw=4:expandtab
# -*- coding: UTF-8 -*-

# BleachBit
# Copyright (C) 2008-2019 Andrew Ziem
# https://www.bleachbit.org
#
# This program is free software: you can redistribute it and/or modify
# it under the terms of the GNU General Public License as published by
# the Free Software Foundation, either version 3 of the License, or
# (at your option) any later version.
#
# This program is distributed in the hope that it will be useful,
# but WITHOUT ANY WARRANTY; without even the implied warranty of
# MERCHANTABILITY or FITNESS FOR A PARTICULAR PURPOSE.  See the
# GNU General Public License for more details.
#
# You should have received a copy of the GNU General Public License
# along with this program.  If not, see <http://www.gnu.org/licenses/>.

"""
Code that is commonly shared throughout BleachBit
"""

import gettext
import locale
import os
import re
import sys

from bleachbit import Log
from configparser import RawConfigParser, NoOptionError, SafeConfigParser
<<<<<<< HEAD

=======
>>>>>>> 13ee23b7

APP_VERSION = "3.1.0"
APP_NAME = "BleachBit"
APP_URL = "https://www.bleachbit.org"

socket_timeout = 10

<<<<<<< HEAD
if hasattr(sys, 'frozen') and sys.frozen == 'windows_exe':
    stdout_encoding = 'utf-8'
else:
    stdout_encoding = sys.stdout.encoding
    if 'win32' == sys.platform:
        import win_unicode_console
        win_unicode_console.enable()
=======
stdout_encoding = sys.stdout.encoding
if 'win32' == sys.platform:
    import win_unicode_console
    win_unicode_console.enable()
>>>>>>> 13ee23b7

logger = Log.init_log()

# Setting below value to false disables update notification (useful
# for packages in repositories).
online_update_notification_enabled = True

#
# Paths
#

# Windows
bleachbit_exe_path = None
if hasattr(sys, 'frozen'):
    # running frozen in py2exe
    bleachbit_exe_path = os.path.dirname(sys.executable)
else:
    # __file__ is absolute path to __init__.py
    bleachbit_exe_path = os.path.dirname(os.path.dirname(__file__))

# license
license_filename = None
license_filenames = ('/usr/share/common-licenses/GPL-3',  # Debian, Ubuntu
                     # Microsoft Windows
                     os.path.join(bleachbit_exe_path, 'COPYING'),
                     '/usr/share/doc/bleachbit-' + APP_VERSION + '/COPYING',  # CentOS, Fedora, RHEL
                     '/usr/share/licenses/bleachbit/COPYING',  # Fedora 21+, RHEL 7+
                     '/usr/share/doc/packages/bleachbit/COPYING',  # OpenSUSE 11.1
                     '/usr/pkg/share/doc/bleachbit/COPYING',  # NetBSD 5
                     '/usr/share/licenses/common/GPL3/license.txt')  # Arch Linux
for lf in license_filenames:
    if os.path.exists(lf):
        license_filename = lf
        break

# configuration
portable_mode = False
options_dir = None
if 'posix' == os.name:
    options_dir = os.path.expanduser("~/.config/bleachbit")
elif 'nt' == os.name:
    if os.path.exists(os.path.join(bleachbit_exe_path, 'bleachbit.ini')):
        # portable mode
        portable_mode = True
        options_dir = bleachbit_exe_path
    else:
        # installed mode
        options_dir = os.path.expandvars(r"${APPDATA}\BleachBit")
options_file = os.path.join(options_dir, "bleachbit.ini")

# check whether the application is running from the source tree
if not portable_mode:
    e1 = os.path.exists(os.path.join(bleachbit_exe_path, '../cleaners'))
    e2 = os.path.exists(os.path.join(bleachbit_exe_path, '../Makefile'))
    e3 = os.path.exists(os.path.join(bleachbit_exe_path, '../COPYING'))
    portable_mode = all((e1, e2, e3))

# personal cleaners
personal_cleaners_dir = os.path.join(options_dir, "cleaners")

# system cleaners
if os.path.isdir(os.path.join(bleachbit_exe_path, 'cleaners')):
    system_cleaners_dir = os.path.join(bleachbit_exe_path, 'cleaners')
elif sys.platform.startswith('linux') or sys.platform == 'darwin':
    system_cleaners_dir = '/usr/share/bleachbit/cleaners'
elif sys.platform == 'win32':
    system_cleaners_dir = os.path.join(bleachbit_exe_path, 'share\\cleaners\\')
elif sys.platform[:6] == 'netbsd':
    system_cleaners_dir = '/usr/pkg/share/bleachbit/cleaners'
elif sys.platform.startswith('openbsd') or sys.platform.startswith('freebsd'):
    system_cleaners_dir = '/usr/local/share/bleachbit/cleaners'
else:
    system_cleaners_dir = None
    logger.warning(
        'unknown system cleaners directory for platform %s ', sys.platform)

# local cleaners directory for running without installation (Windows or Linux)
local_cleaners_dir = None
if portable_mode:
    local_cleaners_dir = os.path.join(bleachbit_exe_path, 'cleaners')

# application icon
__icons = (
    '/usr/share/pixmaps/bleachbit.png',  # Linux
    '/usr/pkg/share/pixmaps/bleachbit.png',  # NetBSD
    '/usr/local/share/pixmaps/bleachbit.png',  # FreeBSD and OpenBSD
    os.path.normpath(os.path.join(bleachbit_exe_path,
                                  'share\\bleachbit.png')),  # Windows
    # When running from source (i.e., not installed).
    os.path.normpath(os.path.join(bleachbit_exe_path, 'bleachbit.png')),
)
appicon_path = None
for __icon in __icons:
    if os.path.exists(__icon):
        appicon_path = __icon

# menu
# This path works when running from source (cross platform) or when
# installed on Windows.
app_menu_filename = os.path.join(bleachbit_exe_path, 'data', 'app-menu.ui')
if not os.path.exists(app_menu_filename) and system_cleaners_dir:
    # This path works when installed on Linux.
    app_menu_filename = os.path.abspath(
        os.path.join(system_cleaners_dir, '../app-menu.ui'))
if not os.path.exists(app_menu_filename):
    logger.error('unknown location for app-menu.ui')

# locale directory
if os.path.exists("./locale/"):
    # local locale (personal)
    locale_dir = os.path.abspath("./locale/")
else:
    # system-wide installed locale
    if sys.platform.startswith('linux') or sys.platform == 'darwin':
        locale_dir = "/usr/share/locale/"
    elif sys.platform == 'win32':
        locale_dir = os.path.join(bleachbit_exe_path, 'share\\locale\\')
    elif sys.platform[:6] == 'netbsd':
        locale_dir = "/usr/pkg/share/locale/"
    elif (sys.platform.startswith('openbsd') or
          sys.platform.startswith('freebsd')):
        locale_dir = "/usr/local/share/locale/"



#
# gettext
#
try:
    (user_locale, encoding) = locale.getdefaultlocale()
except:
    logger.exception('error getting locale')
    user_locale = None
    encoding = None

if user_locale is None:
    user_locale = 'C'
    logger.warning("no default locale found.  Assuming '%s'", user_locale)

if 'win32' == sys.platform:
    os.environ['LANG'] = user_locale

try:
    if not os.path.exists(locale_dir):
        raise RuntimeError('translations not installed')
    t = gettext.translation('bleachbit', locale_dir)
    _ = t.gettext
except:
    def _(msg):
        """Dummy replacement for gettext"""
        return msg

try:
    locale.bindtextdomain('bleachbit', locale_dir)
except AttributeError:
    if sys.platform.startswith('win'):
        try:
            # We're on Windows; try and use libintl-8.dll instead
            import ctypes
            libintl = ctypes.cdll.LoadLibrary('libintl-8.dll')
        except OSError:
            # libintl-8.dll isn't available; give up
            pass
        else:
            # bindtextdomain can not handle Unicode
<<<<<<< HEAD
            libintl.bindtextdomain(b'bleachbit', locale_dir.encode('utf-8'))
            libintl.bind_textdomain_codeset(b'bleachbit', b'UTF-8')
=======
            libintl.bindtextdomain('bleachbit', locale_dir)
            libintl.bind_textdomain_codeset('bleachbit', 'UTF-8')
>>>>>>> 13ee23b7
except:
    logger.exception('error binding text domain')

try:
    ungettext = t.ungettext
except:
    def ungettext(singular, plural, n):
        """Dummy replacement for Unicode, plural gettext"""
        if 1 == n:
            return singular
        return plural


#
# pgettext
#

# Code released in the Public Domain. You can do whatever you want with this package.
# Originally written by Pierre Métras <pierre@alterna.tv> for the OLPC XO laptop.
#
# Original source: http://dev.laptop.org/git/activities/clock/plain/pgettext.py


# pgettext(msgctxt, msgid) from gettext is not supported in Python as of January 2017
# http://bugs.python.org/issue2504
# Meanwhile we get official support, we have to simulate it.
# See http://www.gnu.org/software/gettext/manual/gettext.html#Ambiguities for
# more information about pgettext.

# The separator between message context and message id.This value is the same as
# the one used in gettext.h, so PO files should be still valid when Python gettext
# module will include pgettext() function.
GETTEXT_CONTEXT_GLUE = "\004"


def pgettext(msgctxt, msgid):
    """A custom implementation of GNU pgettext().
    """
    if msgctxt is not None and msgctxt is not "":
        translation = _(msgctxt + GETTEXT_CONTEXT_GLUE + msgid)
        if translation.startswith(msgctxt + GETTEXT_CONTEXT_GLUE):
            return msgid
        else:
            return translation
    else:
        return _(msgid)


# Map our pgettext() custom function to _p()
_p = pgettext


#
# URLs
#
base_url = "https://update.bleachbit.org"
help_contents_url = "%s/help/%s" \
    % (base_url, APP_VERSION)
release_notes_url = "%s/release-notes/%s" \
    % (base_url, APP_VERSION)
update_check_url = "%s/update/%s" % (base_url, APP_VERSION)

# set up environment variables
if 'nt' == os.name:
    from bleachbit import Windows
    Windows.setup_environment()

if 'posix' == os.name:
    # XDG base directory specification
    envs = {
        'XDG_DATA_HOME': os.path.expanduser('~/.local/share'),
        'XDG_CONFIG_HOME': os.path.expanduser('~/.config'),
        'XDG_CACHE_HOME': os.path.expanduser('~/.cache')
    }
    for varname, value in envs.items():
        if not os.getenv(varname):
            os.environ[varname] = value<|MERGE_RESOLUTION|>--- conflicted
+++ resolved
@@ -30,10 +30,6 @@
 
 from bleachbit import Log
 from configparser import RawConfigParser, NoOptionError, SafeConfigParser
-<<<<<<< HEAD
-
-=======
->>>>>>> 13ee23b7
 
 APP_VERSION = "3.1.0"
 APP_NAME = "BleachBit"
@@ -41,7 +37,6 @@
 
 socket_timeout = 10
 
-<<<<<<< HEAD
 if hasattr(sys, 'frozen') and sys.frozen == 'windows_exe':
     stdout_encoding = 'utf-8'
 else:
@@ -49,12 +44,6 @@
     if 'win32' == sys.platform:
         import win_unicode_console
         win_unicode_console.enable()
-=======
-stdout_encoding = sys.stdout.encoding
-if 'win32' == sys.platform:
-    import win_unicode_console
-    win_unicode_console.enable()
->>>>>>> 13ee23b7
 
 logger = Log.init_log()
 
@@ -220,13 +209,8 @@
             pass
         else:
             # bindtextdomain can not handle Unicode
-<<<<<<< HEAD
             libintl.bindtextdomain(b'bleachbit', locale_dir.encode('utf-8'))
             libintl.bind_textdomain_codeset(b'bleachbit', b'UTF-8')
-=======
-            libintl.bindtextdomain('bleachbit', locale_dir)
-            libintl.bind_textdomain_codeset('bleachbit', 'UTF-8')
->>>>>>> 13ee23b7
 except:
     logger.exception('error binding text domain')
 
