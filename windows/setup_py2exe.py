--- conflicted
+++ resolved
@@ -321,15 +321,10 @@
     logger.info('Copying license')
     shutil.copy('COPYING', 'dist')
 
-<<<<<<< HEAD
-    sign_code('dist\\bleachbit.exe')
-    sign_code('dist\\bleachbit_console.exe')
-=======
     logger.info('Copying msvcr100.dll')
     shutil.copy('C:\\WINDOWS\\system32\\msvcr100.dll', 'dist\\msvcr100.dll')
 
     sign_files(('dist\\bleachbit.exe', 'dist\\bleachbit_console.exe'))
->>>>>>> 97a9bbde
 
     assert_execute_console()
 
@@ -611,29 +606,17 @@
     opts = '' if fast else '/V3 /Dpackhdr /DCompressor'
     nsis(opts, exe_name_multilang, nsi_path)
 
-<<<<<<< HEAD
-    #if not fast:
-        # Was:
-        # nsis('/DNoTranslations',
-        # Now: Compression gets now done in NSIS file!
-
-        # As of 2022-11-20, there is not a big size difference for
-        # the English-only build, and Google Search flags the Python 3.10
-        # version as malware.
-
-        #nsis(opts + ' /DNoTranslations',
-        #     'windows\\BleachBit-{0}-setup-English.exe'.format(BB_VER),
-        #     nsi_path)
-=======
     if fast:
         sign_files((exe_name_multilang,))
     else:
         # Was:
         # nsis('/DNoTranslations',
         # Now: Compression gets now done in NSIS file!
+        # As of 2022-11-20, there is not a big size difference for
+        # the English-only build, and Google Search flags the Python 3.10
+        # version as malware.
         nsis(opts + ' /DNoTranslations', exe_name_en, nsi_path)
         sign_files((exe_name_multilang, exe_name_en))
->>>>>>> 97a9bbde
 
     if os.path.exists(SZ_EXE):
         logger.info('Zipping installer')
